--- conflicted
+++ resolved
@@ -1,8 +1,5 @@
 # torch examples
 
  * [x] transformer1 - `Language Modeling with nn.Transformer and TorchText`
-<<<<<<< HEAD
- * [ ] transformer2 - `build a Transformer from scratch`
-=======
  * [x] transformer1b - `Language Translation with nn.Transformer and TorchText`
->>>>>>> 5da69b3b
+ * [ ] transformer2 - `build a Transformer from scratch`